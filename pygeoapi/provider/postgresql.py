--- conflicted
+++ resolved
@@ -46,11 +46,7 @@
 import logging
 import json
 import psycopg2
-<<<<<<< HEAD
-from psycopg2.sql import SQL, Identifier, Placeholder
-=======
-from psycopg2.sql import SQL, Identifier, Literal
->>>>>>> e4a36e72
+from psycopg2.sql import SQL, Identifier, Placeholder, Literal
 from pygeoapi.provider.base import BaseProvider, \
     ProviderConnectionError, ProviderQueryError
 
@@ -224,33 +220,17 @@
             else:
                 where_clause = SQL('')
             sql_query = SQL("DECLARE \"geo_cursor\" CURSOR FOR \
-<<<<<<< HEAD
-                SELECT {},ST_AsGeoJSON({}) FROM {} WHERE {} && \
-                ST_MakeEnvelope({}, {}, {}, {})").\
-                format(db.columns,
-                       Identifier(self.geom),
-                       Identifier(self.table),
-                       Identifier(self.geom),
-                       Placeholder(),
-                       Placeholder(),
-                       Placeholder(),
-                       Placeholder()
-                       )
-            if not bbox:
-                bbox = [-180, -90, 180, 90]
-=======
              SELECT {0},ST_AsGeoJSON({1}) FROM {2}{3}").\
                 format(db.columns,
                        Identifier(self.geom),
                        Identifier(self.table),
                        where_clause)
->>>>>>> e4a36e72
 
             LOGGER.debug('SQL Query: {}'.format(sql_query.as_string(cursor)))
             LOGGER.debug('Start Index: {}'.format(startindex))
             LOGGER.debug('End Index: {}'.format(end_index))
             try:
-                cursor.execute(sql_query, bbox)
+                cursor.execute(sql_query)
                 for index in [startindex, limit]:
                     cursor.execute("fetch forward {} from geo_cursor"
                                    .format(index))
