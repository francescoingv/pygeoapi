--- conflicted
+++ resolved
@@ -183,21 +183,11 @@
 
         raise JobNotFoundError()
 
-<<<<<<< HEAD
-    def _execute_handler_async(
-            self,
-            p: BaseProcessor,
-            job_id: str,
-            data_dict: dict,
-            requested_output: Optional[dict] = None
-    ) -> Tuple[str, None, JobStatus]:
-=======
     def _execute_handler_async(self, p: BaseProcessor, job_id: str,
                                data_dict: dict,
                                requested_output: Optional[dict] = None,
                                subscriber: Optional[Subscriber] = None,
                                ) -> Tuple[str, None, JobStatus]:
->>>>>>> 9a3c22d4
         """
         This private execution handler executes a process in a background
         thread using `multiprocessing.dummy`
@@ -212,39 +202,21 @@
             The value of any key may be an object and include the property
             `transmissionMode` - defauts to `value`.
             Note: 'optional' is for backward compatibility.
-<<<<<<< HEAD
-
-=======
->>>>>>> 9a3c22d4
         :returns: tuple of None (i.e. initial response payload)
                   and JobStatus.accepted (i.e. initial job status)
         """
         _process = dummy.Process(
             target=self._execute_handler_sync,
-<<<<<<< HEAD
-            args=(p, job_id, data_dict, requested_output)
-=======
             args=(p, job_id, data_dict, requested_output, subscriber)
->>>>>>> 9a3c22d4
         )
         _process.start()
         return 'application/json', None, JobStatus.accepted
 
-<<<<<<< HEAD
-    def _execute_handler_sync(
-            self,
-            p: BaseProcessor,
-            job_id: str,
-            data_dict: dict,
-            requested_output: Optional[dict] = None
-    ) -> Tuple[str, Any, JobStatus]:
-=======
     def _execute_handler_sync(self, p: BaseProcessor, job_id: str,
                               data_dict: dict,
                               requested_output: Optional[dict] = None,
                               subscriber: Optional[Subscriber] = None,
                               ) -> Tuple[str, Any, JobStatus]:
->>>>>>> 9a3c22d4
         """
         Synchronous execution handler
 
@@ -260,11 +232,7 @@
             The value of any key may be an object and include the property
             `transmissionMode` - defauts to `value`.
             Note: 'optional' is for backward compatibility.
-<<<<<<< HEAD
-            
-=======
-
->>>>>>> 9a3c22d4
+
         :returns: tuple of MIME type, response payload and status
         """
 
@@ -296,16 +264,12 @@
                 job_filename = None
 
             current_status = JobStatus.running
-<<<<<<< HEAD
-            jfmt, outputs = p.execute(data_dict, requested_output)
-=======
             jfmt, outputs = p.execute(
                 data_dict,
                 # only pass requested_output if supported,
                 # otherwise this breaks existing processes
                 **({'outputs': requested_output} if p.supports_outputs else {})
             )
->>>>>>> 9a3c22d4
 
             self.update_job(job_id, {
                 'status': current_status.value,
@@ -381,12 +345,8 @@
             process_id: str,
             data_dict: dict,
             execution_mode: Optional[RequestedProcessExecutionMode] = None,
-<<<<<<< HEAD
-            requested_output: Optional[dict] = None
-=======
             requested_output: Optional[dict] = None,
             subscriber: Optional[Subscriber] = None,
->>>>>>> 9a3c22d4
     ) -> Tuple[str, Any, JobStatus, Optional[Dict[str, str]]]:
         """
         Default process execution handler
@@ -394,26 +354,16 @@
         :param process_id: process identifier
         :param data_dict: `dict` of data parameters
         :param execution_mode: `str` optionally specifying sync or async
-<<<<<<< HEAD
-        processing.
-=======
                                processing.
         :param subscriber: `Subscriber` optionally specifying callback urls
->>>>>>> 9a3c22d4
         :param requested_output: `dict` optionally specify the subset of
             required outputs - defaults to all outputs.
             The value of any key may be an object and include the property
             `transmissionMode` - defauts to `value`.
             Note: 'optional' is for backward compatibility.
-<<<<<<< HEAD
-        
-        :raises: UnknownProcessError if the input process_id does not
-                 correspond to a known process
-=======
 
         :raises UnknownProcessError: if the input process_id does not
                                      correspond to a known process
->>>>>>> 9a3c22d4
         :returns: tuple of job_id, MIME type, response payload, status and
                   optionally additional HTTP headers to include in the final
                   response
@@ -456,9 +406,6 @@
         # TODO: handler's response could also be allowed to include more HTTP
         # headers
         mime_type, outputs, status = handler(
-<<<<<<< HEAD
-            processor, job_id, data_dict, requested_output)
-=======
             processor,
             job_id,
             data_dict,
@@ -467,7 +414,6 @@
             # managers
             **({'subscriber': subscriber} if self.supports_subscribing else {})
         )
->>>>>>> 9a3c22d4
         return job_id, mime_type, outputs, status, response_headers
 
     def _send_in_progress_notification(self, subscriber: Optional[Subscriber]):
