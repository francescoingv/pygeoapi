# =================================================================
#
# Authors: Tom Kralidis <tomkralidis@gmail.com>
#          Francesco Martinelli <francesco.martinelli@ingv.it>
#
# Copyright (c) 2022 Tom Kralidis
# Copyright (c) 2024 Francesco Martinelli
#
# Permission is hereby granted, free of charge, to any person
# obtaining a copy of this software and associated documentation
# files (the "Software"), to deal in the Software without
# restriction, including without limitation the rights to use,
# copy, modify, merge, publish, distribute, sublicense, and/or sell
# copies of the Software, and to permit persons to whom the
# Software is furnished to do so, subject to the following
# conditions:
#
# The above copyright notice and this permission notice shall be
# included in all copies or substantial portions of the Software.
#
# THE SOFTWARE IS PROVIDED "AS IS", WITHOUT WARRANTY OF ANY KIND,
# EXPRESS OR IMPLIED, INCLUDING BUT NOT LIMITED TO THE WARRANTIES
# OF MERCHANTABILITY, FITNESS FOR A PARTICULAR PURPOSE AND
# NONINFRINGEMENT. IN NO EVENT SHALL THE AUTHORS OR COPYRIGHT
# HOLDERS BE LIABLE FOR ANY CLAIM, DAMAGES OR OTHER LIABILITY,
# WHETHER IN AN ACTION OF CONTRACT, TORT OR OTHERWISE, ARISING
# FROM, OUT OF OR IN CONNECTION WITH THE SOFTWARE OR THE USE OR
# OTHER DEALINGS IN THE SOFTWARE.
#
# =================================================================

import logging
from typing import Any, Tuple, Optional
<<<<<<< HEAD
=======

from pygeoapi.error import GenericError
>>>>>>> 9a3c22d4

LOGGER = logging.getLogger(__name__)


class BaseProcessor:
    """generic Processor ABC. Processes are inherited from this class"""

    def __init__(self, processor_def: dict, process_metadata: dict):
        """
        Initialize object

        :param processor_def: processor definition
        :param process_metadata: process metadata `dict`

        :returns: pygeoapi.processor.base.BaseProvider
        """
        self.name = processor_def['name']
        self.metadata = process_metadata
        self.supports_outputs = False

<<<<<<< HEAD
    def execute(
            self,
            data: dict,
            outputs: Optional[dict] = None
    ) -> Tuple[str, Any]:
=======
    def execute(self, data: dict, outputs: Optional[dict] = None
                ) -> Tuple[str, Any]:
>>>>>>> 9a3c22d4
        """
        execute the process

        :param data: Dict with the input data that the process needs in order
                     to execute
<<<<<<< HEAD
        :param out_dict: `dict` optionally specify the subset of required
=======
        :param outputs: `dict` optionally specify the subset of required
>>>>>>> 9a3c22d4
            outputs - defaults to all outputs.
            The value of any key may be an object and include the property
            `transmissionMode` - defauts to `value`.
        :returns: tuple of MIME type and process response
                  (string or bytes, or dict)
        """

        raise NotImplementedError()

    def __repr__(self):
        return f'<BaseProcessor> {self.name}'


class ProcessorGenericError(GenericError):
    """processor generic error"""
    pass


class ProcessorExecuteError(ProcessorGenericError):
    """query / backend error"""
    default_msg = "generic error (check logs)"


class JobError(Exception):
    pass


class JobNotFoundError(JobError):
    pass


class JobResultNotFoundError(JobError):
    pass


class ProcessError(Exception):
    pass


class UnknownProcessError(ProcessError):
    pass<|MERGE_RESOLUTION|>--- conflicted
+++ resolved
@@ -31,11 +31,8 @@
 
 import logging
 from typing import Any, Tuple, Optional
-<<<<<<< HEAD
-=======
 
 from pygeoapi.error import GenericError
->>>>>>> 9a3c22d4
 
 LOGGER = logging.getLogger(__name__)
 
@@ -56,26 +53,14 @@
         self.metadata = process_metadata
         self.supports_outputs = False
 
-<<<<<<< HEAD
-    def execute(
-            self,
-            data: dict,
-            outputs: Optional[dict] = None
-    ) -> Tuple[str, Any]:
-=======
     def execute(self, data: dict, outputs: Optional[dict] = None
                 ) -> Tuple[str, Any]:
->>>>>>> 9a3c22d4
         """
         execute the process
 
         :param data: Dict with the input data that the process needs in order
                      to execute
-<<<<<<< HEAD
-        :param out_dict: `dict` optionally specify the subset of required
-=======
         :param outputs: `dict` optionally specify the subset of required
->>>>>>> 9a3c22d4
             outputs - defaults to all outputs.
             The value of any key may be an object and include the property
             `transmissionMode` - defauts to `value`.
